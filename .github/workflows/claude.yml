--- conflicted
+++ resolved
@@ -19,10 +19,7 @@
       contents: write
       pull-requests: write
       issues: write
-<<<<<<< HEAD
-=======
       id-token: write
->>>>>>> 15489a03
 
     steps:
       - uses: anthropics/claude-code-action@v1.0.16
